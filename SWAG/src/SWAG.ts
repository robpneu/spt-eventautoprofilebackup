--- conflicted
+++ resolved
@@ -255,11 +255,7 @@
           SWAG.SetUpGroups(mapGroups, mapBosses, globalmap);
         }
 
-<<<<<<< HEAD
-        config.DebugOutput && logger.warning(`Waves for ${globalmap} : ${JSON.stringify(locations[globalmap].base?.waves)}`);
-=======
         //config.DebugOutput && logger.warning(`Waves for ${globalmap} : ${JSON.stringify(locations[globalmap].base?.waves)}`);
->>>>>>> 7240a936
       }
     });
   }
@@ -422,8 +418,6 @@
 
     AlreadySpawnedBossGroups.push(boss);
 
-<<<<<<< HEAD
-=======
     //check chance against randomint100 to see if boss should spawn from config.bossChance
     if (SWAG.getRandIntInclusive(0,100) > config.BossChance) {
       return;
@@ -435,7 +429,6 @@
       return;
     }
 
->>>>>>> 7240a936
     //read group and create wave from individual boss but same timing and location if RandomBossGroupBotZone is not null
     let wave: BossLocationSpawn = SWAG.ConfigureBossWave(
       boss,
@@ -499,23 +492,14 @@
       //verify if its a pmcType and set isPlayers to true if it is
       isPlayers: SWAG.pmcType.includes(bot.BotType.toLowerCase()),
     };
-<<<<<<< HEAD
 
     // If the wave has a random time, increment the wave timer counts
     if (isRandom) {
       SWAG.randomWaveTimer.time_min += config.WaveTimerMinSec;
       SWAG.randomWaveTimer.time_max += config.WaveTimerMaxSec;
     }
-=======
-
-    // If the wave has a random time, increment the wave timer counts
-    if (isRandom) {
-      SWAG.randomWaveTimer.time_min += config.WaveTimerMinSec;
-      SWAG.randomWaveTimer.time_max += config.WaveTimerMaxSec;
-    }
 
     config.DebugOutput && logger.info("SWAG: Configured Bot Wave: " + JSON.stringify(wave));
->>>>>>> 7240a936
 
     return wave;
   }
@@ -552,12 +536,8 @@
       TriggerName: "",
     };
 
-<<<<<<< HEAD
-    logger.warning(wave);
-=======
     config.DebugOutput && logger.warning("SWAG: Configured Boss Wave: " + JSON.stringify(wave));
     
->>>>>>> 7240a936
     return wave;
   }
 

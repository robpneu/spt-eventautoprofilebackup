<<<<<<< HEAD
import { DependencyContainer } from "tsyringe";
import { IPreAkiLoadMod } from "@spt-aki/models/external/IPreAkiLoadMod";
import { IPostDBLoadMod } from "@spt-aki/models/external/IPostDBLoadMod";
import { DatabaseServer } from "@spt-aki/servers/DatabaseServer";
import { ILogger } from "@spt-aki/models/spt/utils/ILogger";
import { StaticRouterModService } from "@spt-aki/services/mod/staticRouter/StaticRouterModService";
import { RandomUtil } from "@spt-aki/utils/RandomUtil";
import { JsonUtil } from "@spt-aki/utils/JsonUtil";
=======
import { GameController } from "@spt-aki/controllers/GameController";
>>>>>>> e2f813ca
import { BotHelper } from "@spt-aki/helpers/BotHelper";
import {
  BossLocationSpawn,
  BossSupport,
  ILocationBase,
  Wave,
} from "@spt-aki/models/eft/common/ILocationBase";
import { ConfigTypes } from "@spt-aki/models/enums/ConfigTypes";
import { IPostDBLoadMod } from "@spt-aki/models/external/IPostDBLoadMod";
import { IPreAkiLoadMod } from "@spt-aki/models/external/IPreAkiLoadMod";
import { IBotConfig } from "@spt-aki/models/spt/config/IBotConfig";
import { ILocations } from "@spt-aki/models/spt/server/ILocations";
<<<<<<< HEAD
import { ConfigServer } from "@spt-aki/servers/ConfigServer";
import * as ClassDef from "./ClassDef";

const modName = "SWAG";
let logger: ILogger;
let jsonUtil: JsonUtil;
let configServer: ConfigServer;
let botConfig: IBotConfig;
let databaseServer: DatabaseServer;
let locations: ILocations;
let savedLocations;
let botHelper: BotHelper;
let randomUtil: RandomUtil;

let config: ClassDef.SWAGConfig;
let bossChance;
let bossSpawnedInCurrentMap: boolean;
let SpawnPoints: string;
const customPatterns: Record<string, ClassDef.GroupPattern> = {};

type LocationName = keyof Omit<ILocations, "base">;
type SpawnZonesByLocation = Record<LocationName, string[]>;

class SWAG implements IPreAkiLoadMod, IPostDBLoadMod {
  public static roleCase = {
    assault: "assault",
    exusec: "exUsec",
    marksman: "marksman",
    pmcbot: "pmcBot",
    sectantpriest: "sectantPriest",
    sectantwarrior: "sectantWarrior",
    assaultgroup: "assaultGroup",
    bossbully: "bossBully",
    bosstagilla: "bossTagilla",
    bossgluhar: "bossGluhar",
    bosskilla: "bossKilla",
    bosskojaniy: "bossKojaniy",
    bosssanitar: "bossSanitar",
    followerbully: "followerBully",
    followergluharassault: "followerGluharAssault",
    followergluharscout: "followerGluharScout",
    followergluharsecurity: "followerGluharSecurity",
    followergluharsnipe: "followerGluharSnipe",
    followerkojaniy: "followerKojaniy",
    followersanitar: "followerSanitar",
    followertagilla: "followerTagilla",
    cursedassault: "cursedAssault",
    usec: "usec",
    bear: "bear",
    sptbear: "sptBear",
    sptusec: "sptUsec",
    bosstest: "bossTest",
    followertest: "followerTest",
    gifter: "gifter",
    bossknight: "bossKnight",
    followerbigpipe: "followerBigPipe",
    followerbirdeye: "followerBirdEye",
    bosszryachiy: "bossZryachiy",
    followerzryachiy: "followerZryachiy",
  };

  public static pmcType: string[] = ["sptbear", "sptusec"];

  public static validMaps: string[] = [
    "bigmap",
    "factory4_day",
    "factory4_night",
    "interchange",
    "laboratory",
    "lighthouse",
    "rezervbase",
    "shoreline",
    "tarkovstreets",
    "woods",
  ];

  public static diffProper = {
    easy: "easy",
    asonline: "normal",
    normal: "normal",
    hard: "hard",
    impossible: "impossible",
    random: "random",
  };

  public static aiAmountProper = {
    low: 0.5,
    asonline: 1,
    medium: 1,
    high: 2,
    horde: 4,
  };

  public static mappedSpawns: SpawnZonesByLocation = {
    factory4_day: [],
    factory4_night: [],
    bigmap: [],
    interchange: [],
    laboratory: [],
    lighthouse: [],
    rezervbase: [],
    shoreline: [],
    tarkovstreets: [],
    woods: [],

    // unused
    develop: [],
    hideout: [],
    privatearea: [],
    suburbs: [],
    terminal: [],
    town: [],
  };

  preAkiLoad(container: DependencyContainer): void {
    const staticRouterModService = container.resolve<StaticRouterModService>(
      "StaticRouterModService"
    );

    staticRouterModService.registerStaticRouter(
      `${modName}/singleplayer/settings/raid/endstate`,
      [
        {
          url: "/singleplayer/settings/raid/endstate",
          action: (
            url: string,
            info: any,
            sessionID: string,
            output: string
          ): any => {
            SWAG.ClearDefaultSpawns();
            SWAG.ConfigureMaps();
            return output;
          },
        },
      ],
      "aki"
    );
  }

  postDBLoad(container: DependencyContainer): void {
    logger = container.resolve<ILogger>("WinstonLogger");
    jsonUtil = container.resolve<JsonUtil>("JsonUtil");
    configServer = container.resolve<ConfigServer>("ConfigServer");
    botConfig = configServer.getConfig<IBotConfig>(ConfigTypes.BOT);
    databaseServer = container.resolve<DatabaseServer>("DatabaseServer");
    locations = databaseServer.getTables().locations;
    botHelper = container.resolve<BotHelper>("BotHelper");
    randomUtil = container.resolve<RandomUtil>("RandomUtil");

    config = require(`../config/config.json`);

    // TODO: This is currently unused!
    bossChance = config.bossChance;

    SWAG.SetConfigCaps();
    SWAG.ReadAllPatterns();
    SWAG.StoreOpenZones();
    SWAG.ClearDefaultSpawns();
    SWAG.ConfigureMaps();
  }

  static SetConfigCaps(): void {
    //Set Max Bot Caps
    botConfig.maxBotCap["factory"] = config.maxBotCap["factory"];
    botConfig.maxBotCap["customs"] = config.maxBotCap["customs"];
    botConfig.maxBotCap["interchange"] = config.maxBotCap["interchange"];
    botConfig.maxBotCap["shoreline"] = config.maxBotCap["shoreline"];
    botConfig.maxBotCap["woods"] = config.maxBotCap["woods"];
    botConfig.maxBotCap["reserve"] = config.maxBotCap["reserve"];
    botConfig.maxBotCap["laboratory"] = config.maxBotCap["laboratory"];
    botConfig.maxBotCap["lighthouse"] = config.maxBotCap["lighthouse"];
    botConfig.maxBotCap["tarkovstreets"] = config.maxBotCap["tarkovstreets"];

    //Set Max Bots Per Zone Per Map
    for (let map in locations) {
      locations[map].MaxBotPerZone = config.maxBotPerZone;
    }

    logger.info("SWAG: Config/Bot Caps Set");
  }

  static StoreOpenZones(): void {
    for (let map in locations) {
      const baseobj: ILocationBase = locations[map].base;

      const openZones = baseobj?.OpenZones?.split(",").filter(
        (name) => !name.includes("Snipe")
      );

      SWAG.mappedSpawns[map] = openZones;
    }
  }

  static ReadAllPatterns(): void {
    //find dirpath and get one level up
    let dirpath = __dirname;
    dirpath = dirpath.split("\\").slice(0, -1).join("\\");

    //Read all patterns from files in /patterns
    const fs = require("fs");
    if (!fs.existsSync(`${dirpath}/config/patterns/`)) {
      console.log("SWAG: Pattern Directory not found");
      return;
    }
    const files = fs.readdirSync(`${dirpath}/config/patterns/`);
    for (let file of files) {
      const temppattern = require(`${dirpath}/config/patterns/${file}`);
      const tempname = file.split(".")[0];
      //parse the json and push it to the customPatterns array

      customPatterns[tempname] = temppattern;

      logger.info("SWAG: Loaded Pattern: " + tempname);
    }
  }

  //This is the main top level function
  static ConfigureMaps(): void {
    // read all customPatterns and push them to the locations table
    Object.keys(locations).forEach((globalmap: LocationName) => {
      for (let pattern in customPatterns) {
        //read mapWrapper in pattern and set its values to be used locally
        const mapWrapper: ClassDef.MapWrapper = customPatterns[pattern][0];
        const mapName: string = mapWrapper.MapName.toLowerCase();
        const mapGroups: ClassDef.GroupPattern[] = mapWrapper.MapGroups;
        const mapBosses: ClassDef.BossPattern[] = mapWrapper.MapBosses;

        //if mapName is not the same as the globalmap, skip. otherwise if all or matches, continue
        if (mapName != globalmap && mapName != "all") {
          continue;
        }

        SWAG.SetUpGroups(mapGroups, mapBosses, globalmap);
      }
    });
  }

  static SetUpGroups(
    mapGroups: ClassDef.GroupPattern[],
    mapBosses: ClassDef.BossPattern[],
    globalmap: LocationName
  ): void {
    //set up local variables to contain outside of loop
    const RandomGroups: ClassDef.GroupPattern[] = [];
    const RandomBossGroups: ClassDef.BossPattern[] = [];
    const StaticGroups: ClassDef.GroupPattern[] = [];
    const StaticBossGroups: ClassDef.BossPattern[] = [];
    const AlreadySpawnedGroups: ClassDef.GroupPattern[] = [];
    const AlreadySpawnedBossGroups: ClassDef.BossPattern[] = [];

    //read mapGroups and see if value Random, OnlySpawnOnce, or BotZone is set and set local values
    for (let group of mapGroups) {
      const groupRandom: boolean = group.RandomTimeSpawn;

      //if groupRandom is true, push group to RandomGroups, otherwise push to StaticGroups
      if (groupRandom) {
        RandomGroups.push(group);
      } else {
        StaticGroups.push(group);
      }
    }

    //read BossGroups and see if value Random, OnlySpawnOnce, or BotZone is set and set local values
    for (let boss of mapBosses) {
      const groupRandom: boolean = boss.RandomTimeSpawn;
      const groupOnlySpawnOnce: boolean = boss.OnlySpawnOnce;

      //if groupRandom is true, push group to RandomGroups, otherwise push to StaticGroups
      if (groupRandom) {
        RandomBossGroups.push(boss);
      } else {
        StaticBossGroups.push(boss);
      }

      //if groupOnlySpawnOnce is true, push group to AlreadySpawnedGroups
      if (groupOnlySpawnOnce) {
        AlreadySpawnedBossGroups.push(boss);
      }
    }

    //if RandomGroups is not empty, set up bot spawning for random groups
    if (RandomGroups.length > 0) {
      //call SetUpRandomBots amount of times specified in config.RandomWaveCount
      for (let i = 0; i < config.RandomWaveCount; i++) {
        SWAG.SetUpRandomBots(RandomGroups, globalmap, AlreadySpawnedGroups);
      }
    }

    //if StaticGroups is not empty, set up bot spawning for static groups
    if (StaticGroups.length > 0) {
      SWAG.SetUpStaticBots(StaticGroups, globalmap, AlreadySpawnedGroups);
    }

    //if RandomBossGroups is not empty, set up bot spawning for random boss groups
    if (RandomBossGroups.length > 0) {
      //call SetUpRandomBots amount of times specified in config.RandomWaveCount
      for (let i = 0; i < config.BossWaveCount; i++) {
        SWAG.SetUpRandomBosses(
          RandomBossGroups,
          globalmap,
          AlreadySpawnedBossGroups
        );
      }
    }

    //if StaticBossGroups is not empty, set up bot spawning for static boss groups
    if (StaticBossGroups.length > 0) {
      SWAG.SetUpStaticBosses(
        StaticBossGroups,
        globalmap,
        AlreadySpawnedBossGroups
      );
    }
  }

  static SetUpRandomBots(
    RandomGroups: ClassDef.GroupPattern[],
    globalmap: LocationName,
    AlreadySpawnedGroups: ClassDef.GroupPattern[]
  ): void {
    //read a random group from RandomGroups
    const randomGroup = randomUtil.getArrayValue(RandomGroups);
    const RandomGroupSpawnOnce: boolean = randomGroup.OnlySpawnOnce;
    const RandomGroupBotZone: string = randomGroup.BotZone;

    //if RandomGroupSpawnOnce is true, push group to AlreadySpawnedGroups and spawn individual bots
    if (RandomGroupSpawnOnce) {
      SWAG.SpawnRandomBots(
        randomGroup,
        globalmap,
        RandomGroupBotZone,
        RandomGroupSpawnOnce,
        AlreadySpawnedGroups
      );
      AlreadySpawnedGroups.push(randomGroup);
    }
    //if RandomGroupSpawnOnce is false, spawn individual bots
    else {
      SWAG.SpawnRandomBots(
        randomGroup,
        globalmap,
        RandomGroupBotZone,
        RandomGroupSpawnOnce,
        AlreadySpawnedGroups
      );
    }
  }

  static SetUpRandomBosses(
    RandomBossGroups: ClassDef.BossPattern[],
    globalmap: LocationName,
    AlreadySpawnedBossGroups: ClassDef.BossPattern[]
  ): void {
    //read a random group from RandomBossGroups
    const randomBossGroup = randomUtil.getArrayValue(RandomBossGroups);
    const RandomBossGroupSpawnOnce: boolean = randomBossGroup.OnlySpawnOnce;
    const RandomBossGroupBotZone: string = randomBossGroup.BossZone;

    //if RandomGroupSpawnOnce is true, push group to AlreadySpawnedGroups and spawn individual bots
    if (RandomBossGroupSpawnOnce) {
      SWAG.SpawnRandomBosses(
        randomBossGroup,
        globalmap,
        RandomBossGroupBotZone,
        RandomBossGroupSpawnOnce,
        AlreadySpawnedBossGroups
      );
      AlreadySpawnedBossGroups.push(randomBossGroup);
    }
    //if RandomGroupSpawnOnce is false, spawn individual bots
    else {
      SWAG.SpawnRandomBosses(
        randomBossGroup,
        globalmap,
        RandomBossGroupBotZone,
        RandomBossGroupSpawnOnce,
        AlreadySpawnedBossGroups
      );
    }
  }

  static SetUpStaticBots(
    StaticGroups: ClassDef.GroupPattern[],
    globalmap: LocationName,
    AlreadySpawnedGroups: ClassDef.GroupPattern[]
  ): void {
    //read StaticGroups and set local values
    for (let group of StaticGroups) {
      const StaticGroupSpawnOnce: boolean = group.OnlySpawnOnce;
      const StaticGroupBotZone: string = group.BotZone;

      //if StaticGroupSpawnOnce is true, push group to AlreadySpawnedGroups and spawn individual bots
      if (StaticGroupSpawnOnce) {
        SWAG.SpawnStaticBots(
          group,
          globalmap,
          StaticGroupBotZone,
          StaticGroupSpawnOnce,
          AlreadySpawnedGroups
        );
        AlreadySpawnedGroups.push(group);
      }
      //if StaticGroupSpawnOnce is false, spawn individual bots
      else {
        SWAG.SpawnStaticBots(
          group,
          globalmap,
          StaticGroupBotZone,
          StaticGroupSpawnOnce,
          AlreadySpawnedGroups
        );
      }
    }
  }

  static SetUpStaticBosses(
    StaticBossGroups: ClassDef.BossPattern[],
    globalmap: LocationName,
    AlreadySpawnedBossGroups: ClassDef.BossPattern[]
  ): void {
    //read StaticBossGroups and set local values
    for (let boss of StaticBossGroups) {
      let StaticBossGroupSpawnOnce: boolean = boss.OnlySpawnOnce;
      let StaticBossGroupBotZone: string = boss.BossZone;

      //if StaticGroupSpawnOnce is true, push group to AlreadySpawnedGroups and spawn individual bots
      if (StaticBossGroupSpawnOnce) {
        SWAG.SpawnStaticBosses(
          boss,
          globalmap,
          StaticBossGroupBotZone,
          StaticBossGroupSpawnOnce,
          AlreadySpawnedBossGroups
        );
        AlreadySpawnedBossGroups.push(boss);
      }
      //if StaticGroupSpawnOnce is false, spawn individual bots
      else {
        SWAG.SpawnStaticBosses(
          boss,
          globalmap,
          StaticBossGroupBotZone,
          StaticBossGroupSpawnOnce,
          AlreadySpawnedBossGroups
        );
      }
    }
  }

  static SpawnRandomBots(
    group: ClassDef.GroupPattern,
    globalmap: LocationName,
    RandomGroupBotZone: string,
    RandomGroupSpawnOnce: boolean,
    AlreadySpawnedGroups: ClassDef.GroupPattern[]
  ): void {
    //check to see if RandomGroupSpawnOnce is true, if so, check to see if group is already spawned
    if (RandomGroupSpawnOnce) {
      if (AlreadySpawnedGroups.includes(group)) {
        return;
      }
    }

    //read group and create wave from individual bots but same timing and location if RandomGroupBotZone is not null
    for (let bot of group.Bots) {
      let wave: ClassDef.Wave = SWAG.ConfigureBotWave(
        group,
        bot,
        RandomGroupBotZone,
        globalmap
      );

      locations[globalmap].base.waves.push(wave);
    }
  }

  static SpawnRandomBosses(
    boss: ClassDef.BossPattern,
    globalmap: LocationName,
    RandomBossGroupBotZone: string,
    RandomBossGroupSpawnOnce: boolean,
    AlreadySpawnedBossGroups: ClassDef.BossPattern[]
  ): void {
    //check to see if RandomBossGroupSpawnOnce is true, if so, check to see if group is already spawned
    if (RandomBossGroupSpawnOnce) {
      if (AlreadySpawnedBossGroups.includes(boss)) {
        return;
      }
=======
import { ILogger } from "@spt-aki/models/spt/utils/ILogger";
import { ConfigServer } from "@spt-aki/servers/ConfigServer";
import { DatabaseServer } from "@spt-aki/servers/DatabaseServer";
import { StaticRouterModService } from "@spt-aki/services/mod/staticRouter/StaticRouterModService";
import { JsonUtil } from "@spt-aki/utils/JsonUtil";
import { RandomUtil } from "@spt-aki/utils/RandomUtil";
import { DependencyContainer } from "tsyringe";

const modName = "SWAG";

enum gamestate {
  "infoInitialized",
  "clearedSpawns",
}
type LocationName = keyof Omit<ILocations, "base">;

type SpawnZonesByLocation = Record<LocationName, string[]>;

// Structure of the pmc/scav pattern json file entries
interface Pattern {
  Name: string;
  botTypes: string[];
  botCounts: number[];
  time_min: number;
  time_max: number;
  specificTimeOnly: boolean;
}

// Data used in the generation of any wave
interface WaveData<T extends Pattern | BossLocationSpawn> {
  pattern: T;
  map: LocationName;
  customwavetimemin: number;
  wavetimemin: number;
  wavenum: number;
}

// Data used specifically for generating PMC/Scav bots
interface BotWaveData extends WaveData<Pattern> {
  wavetimemin: number;
  wavetimemax: number;
  customwavetimemax: number;
  pmcSide: "Savage" | "Usec" | "Bear";
  isPlayers: boolean;
}

// Data used specifically for generating boss waves
type BossWaveData = WaveData<BossLocationSpawn>;

class SWAG implements IPreAkiLoadMod, IPostDBLoadMod {
  public static roleCase = {
    assault: "assault",
    exusec: "exUsec",
    marksman: "marksman",
    pmcbot: "pmcBot",
    sectantpriest: "sectantPriest",
    sectantwarrior: "sectantWarrior",
    assaultgroup: "assaultGroup",
    bossbully: "bossBully",
    bosstagilla: "bossTagilla",
    bossgluhar: "bossGluhar",
    bosskilla: "bossKilla",
    bosskojaniy: "bossKojaniy",
    bosssanitar: "bossSanitar",
    followerbully: "followerBully",
    followergluharassault: "followerGluharAssault",
    followergluharscout: "followerGluharScout",
    followergluharsecurity: "followerGluharSecurity",
    followergluharsnipe: "followerGluharSnipe",
    followerkojaniy: "followerKojaniy",
    followersanitar: "followerSanitar",
    followertagilla: "followerTagilla",
    cursedassault: "cursedAssault",
    usec: "usec",
    bear: "bear",
    sptbear: "sptBear",
    sptusec: "sptUsec",
    bosstest: "bossTest",
    followertest: "followerTest",
    gifter: "gifter",
    bossknight: "bossKnight",
    followerbigpipe: "followerBigPipe",
    followerbirdeye: "followerBirdEye",
    bosszryachiy: "bossZryachiy",
    followerzryachiy: "followerZryachiy",
  };

  public static mappedSpawns: SpawnZonesByLocation = {
    factory4_day: [],
    factory4_night: [],
    bigmap: [],
    interchange: [],
    laboratory: [],
    lighthouse: [],
    rezervbase: [],
    shoreline: [],
    tarkovstreets: [],
    woods: [],

    // unused
    develop: [],
    hideout: [],
    privatearea: [],
    suburbs: [],
    terminal: [],
    town: [],
  };

  public static pmcType: string[] = ["sptbear", "sptusec"];

  public static scavType: string[] = [
    "assault",
    "cursedassault",
    "exusec",
    "marksman",
    "followerbully",
    "followergluharassault",
    "followergluharscout",
    "followergluharsecurity",
    "followergluharsnipe",
    "followerkojaniy",
    "followersanitar",
    "followertagilla",
    "followerbigpipe",
    "followerbirdeye",
    "followerzryachiy",
    "sectantwarrior",
    "gifter",
    "pmcbot",
    "assaultgroup",
  ];

  public static bossType: string[] = [
    "bossbully",
    "bosstagilla",
    "bossgluhar",
    "bosskilla",
    "bosskojaniy",
    "bosssanitar",
    "bossknight",
    "bosszryachiy",
    "sectantpriest",
  ];

  public static validMaps: string[] = [
    "bigmap",
    "factory4_day",
    "factory4_night",
    "interchange",
    "laboratory",
    "lighthouse",
    "rezervbase",
    "shoreline",
    "tarkovstreets",
    "woods",
  ];

  public static diffProper: object = {
    easy: "easy",
    asonline: "normal",
    normal: "normal",
    hard: "hard",
    impossible: "impossible",
    random: "random",
  };

  public static aiAmountProper: object = {
    low: "low",
    AsOnline: "medium",
    medium: "medium",
    high: "high",
    horde: "horde",
  };

  private static aiAmountMultiplier: number;
  private static config;
  private static pmcpattern: Pattern[];
  private static scavpattern: Pattern[];
  private static bosspattern: BossLocationSpawn[];
  private static waveLimit;
  private static bossChance;
  private static status: gamestate;
  private static bossSpawnedInCurrentMap: boolean;
  private static logger: ILogger;
  private static jsonUtil: JsonUtil;
  private static configServer: ConfigServer;
  private static botConfig: IBotConfig;
  private static databaseServer: DatabaseServer;
  private static locations: ILocations;
  private static savedLocations;
  private static botHelper: BotHelper;
  private static randomUtil: RandomUtil;
  private static gameController: GameController;

  preAkiLoad(container: DependencyContainer): void {
    const staticRouterModService = container.resolve<StaticRouterModService>(
      "StaticRouterModService"
    );

    staticRouterModService.registerStaticRouter(
      `${modName}/singleplayer/settings/raid/endstate`,
      [
        {
          url: "/singleplayer/settings/raid/endstate",
          action: (
            url: string,
            info: any,
            sessionID: string,
            output: string
          ): any => {
            if (SWAG.status != gamestate.infoInitialized) {
              SWAG.configureLocationsWaveData()
            }
            return output;
          },
        },
      ],
      "aki"
    );
  }

  postDBLoad(container: DependencyContainer): void {
    SWAG.logger = container.resolve<ILogger>("WinstonLogger");
    SWAG.jsonUtil = container.resolve<JsonUtil>("JsonUtil");
    SWAG.configServer = container.resolve<ConfigServer>("ConfigServer");
    SWAG.botConfig = SWAG.configServer.getConfig<IBotConfig>(ConfigTypes.BOT);
    SWAG.databaseServer = container.resolve<DatabaseServer>("DatabaseServer");
    SWAG.locations = SWAG.databaseServer.getTables().locations;
    SWAG.botHelper = container.resolve<BotHelper>("BotHelper");
    SWAG.randomUtil = container.resolve<RandomUtil>("RandomUtil");
    SWAG.gameController = container.resolve<GameController>("GameController");

    SWAG.config = require(`../config/config.json`);
    SWAG.pmcpattern = require(`../config/pmcpattern.json`);
    SWAG.scavpattern = require(`../config/scavpattern.json`);
    SWAG.bosspattern = require(`../config/bosspattern.json`);
    SWAG.waveLimit = SWAG.config.waveLimit;
    SWAG.bossChance = SWAG.config.bossChance;

    SWAG.swagConfig()
    SWAG.storeOpenZones();
    SWAG.configureLocationsWaveData();
  }

  
  static swagConfig() {
    //Set Max Bot Caps
    for (let map in SWAG.botConfig.maxBotCap) {
      SWAG.botConfig.maxBotCap[map] = SWAG.config.setMaxBotsPerTypePerMap;
    }

    //Fix PMC Bot Limits
    for (let map in SWAG.botConfig.pmc.pmcType.sptbear) {
      for (let botType in SWAG.botConfig.pmc.pmcType.sptbear[map]) {
        SWAG.botConfig.pmc.pmcType.sptbear[map][botType] =
          SWAG.config.setMaxBotsPerTypePerMap;
      }
    }

    for (let map in SWAG.botConfig.pmc.pmcType.sptusec) {
      for (let botType in SWAG.botConfig.pmc.pmcType.sptusec[map]) {
        SWAG.botConfig.pmc.pmcType.sptusec[map][botType] =
          SWAG.config.setMaxBotsPerTypePerMap;
      }
    }

    SWAG.botConfig.botGenerationBatchSizePerType = 10;

    //show me what is fucking wrong
    for (let thetype in SWAG.botConfig.presetBatch) {
      SWAG.botConfig.presetBatch[thetype] = 50;
      //logger.info(`thetype:${thetype} - ${JSON.stringify(botConfig.presetBatch[thetype], null, `\t`)}`);
    }

    //set up ai horde mode to work
    if (SWAG.config.DebugOutput)
      SWAG.logger.info(`config.aiAmount: ${SWAG.config.aiAmount}`);

    switch (SWAG.config.aiAmount.toLowerCase()) {
      case "low":
        SWAG.aiAmountMultiplier = 0.5;
        break;
      case "medium":
        SWAG.aiAmountMultiplier = 1.0;
        break;
      case "high":
        SWAG.aiAmountMultiplier = 2.5;
        break;
      case "horde":
        SWAG.aiAmountMultiplier = 5.0;
        break;
      default:
        SWAG.aiAmountMultiplier = 1.0;
        break;
    }

    if (SWAG.config.DebugOutput)
      SWAG.logger.info(`config.aiDifficulty: ${SWAG.config.aiDifficulty}`);
  }

  static configureLocationsWaveData() {
    SWAG.clearDefaultWaves();
    SWAG.generateAllLocationWaves();
  }

  /**
   * Parse database -> locations.json and for each location map the available open zones
   */
  static storeOpenZones(): void {
    for (let map in SWAG.locations) {
      const baseobj: ILocationBase = SWAG.locations[map].base;

      const openZones = baseobj?.OpenZones?.split(",").filter(
        (name) => !name.includes("Snipe")
      );

      SWAG.mappedSpawns[map] = openZones;
>>>>>>> e2f813ca
    }
  }

<<<<<<< HEAD
    //read support bots if not null, set the difficulty to match config
    if (boss.Supports != null) {
      for (let escort of boss.Supports) {
        escort.BossEscortDifficult =
          SWAG.diffProper[config.aiDifficulty.toLowerCase()];
      }
=======
  static generateAllLocationWaves(): void {
    if (SWAG.config.DebugOutput) SWAG.logger.info(`SWAG: Generating Waves`);

    // Uses it as variable for waves were generated (server restart, etc)
    SWAG.status = gamestate.infoInitialized;

    // Iterate through each map in the locations.json and generate waves
    Object.keys(SWAG.locations).forEach((map: LocationName) => {
      const map_name = map.toLowerCase();
      // logger.info(`map_name: ${map_name}`);
      // logger.info(`locations: ${locations}`);

      if (SWAG.validMaps.includes(map_name)) {
        if (SWAG.config.DebugOutput) {
          SWAG.logger.info(`========================================`);
        }

        if (SWAG.config.RandomSoloPatternFilePerMap) {
          const choice = SWAG.randomUtil.getArrayValue(["pmc", "scav", "boss"]);
          switch (choice) {
            case "pmc":
              SWAG.genWaves(SWAG.pmcpattern, map, "pmc");
              break;
            case "scav":
              SWAG.genWaves(SWAG.scavpattern, map, "scav");
              break;
            case "boss":
              SWAG.genWaves(SWAG.bosspattern, map, "boss");
              break;
            default:
              SWAG.genWaves(SWAG.pmcpattern, map, "pmc");
              break;
          }
        } else {
          SWAG.bossSpawnedInCurrentMap = false;
          SWAG.genWaves(SWAG.bosspattern, map, "boss");

          const skipWaves =
            SWAG.config.skipOtherWavesIfBossWaveSelected &&
            SWAG.bossSpawnedInCurrentMap;

          // if boss wave is selected, skip other waves
          if (!skipWaves) {
            SWAG.genWaves(SWAG.pmcpattern, map, "pmc");
            SWAG.genWaves(SWAG.scavpattern, map, "scav");
          } else if (SWAG.config.DebugOutput) {
            SWAG.logger.error(
              `SWAG: Skipping Other PMC & SCAV as Boss Wave Selected On: ${map}`
            );
            SWAG.logger.info(`========================================`);
          }

          if (SWAG.config.DebugOutput) {
            SWAG.logger.info(`========================================`);
            SWAG.logger.error(
              `Total waves: ${SWAG.locations[map].base.waves.length}`
            );
          }
        }
      }
    });

    SWAG.gameController.fixBrokenOfflineMapWaves();
    SWAG.gameController.splitBotWavesIntoSingleWaves();
  }

  static genWaves(
    patternConfig: Array<Pattern | BossLocationSpawn>,
    map: LocationName,
    manageType: "boss" | "pmc" | "scav"
  ): void {
    if (SWAG.config.DebugOutput) {
      SWAG.logger.error(`SWAG: Generate ${manageType} Pattern: ${map}`);
    }

    let wavetimemin: number = 0;
    let wavetimemax: number = 0;
    let customwavetimemin: number;
    let customwavetimemax: number;

    //Start waves here.
    for (let wavenum = 0; wavenum < SWAG.waveLimit; wavenum++) {
      // Select a random pattern from the supplied config
      const randomPattern =
        patternConfig.length > 0
          ? SWAG.randomUtil.getArrayValue(patternConfig)
          : undefined;

      // Skip generating wave if there is no pattern
      if (!randomPattern) {
        continue;
      }

      if (manageType === "boss") {
        //get chance to spawn boss from config at the wave level
        const chance = SWAG.randomUtil.getChance100(SWAG.bossChance);
        if (!chance) {
          //logger.info(`SWAG: Boss Wave Chance: ${chance}`);
          continue;
        }
        //logger.info(`SWAG: Boss Wave Chance: ${chance}`);
      }

      if (SWAG.config.DebugOutput) {
        SWAG.logger.warning(
          `=====================================================`
        );
        SWAG.logger.info(`randomPattern: ${JSON.stringify(randomPattern)}`);
      }

      // if(config.DebugOutput)
      //  	logger.info(`patternArray: ${patternArray}`);

      //redo this entire logic as it is causing an infinite loop
      //if they entered timer for a non-boss wave then use it.

      if (manageType !== "boss") {
        const randomBotPattern = randomPattern as Pattern;
        if (randomBotPattern.specificTimeOnly == true) {
          //is the time good?
          if (
            randomBotPattern.time_min == null ||
            randomBotPattern.time_max == null
          ) {
            if (wavenum == 0) {
              wavetimemin = SWAG.config.WaveTimerMinInSeconds;
              wavetimemax = SWAG.config.WaveTimerMaxInSeconds;
            } else {
              wavetimemin += SWAG.config.WaveTimerMaxInSeconds;
              wavetimemax += SWAG.config.WaveTimerMaxInSeconds;
            }
          } else {
            customwavetimemin = randomBotPattern.time_min;
            customwavetimemax = randomBotPattern.time_max;
          }
        } else {
          if (wavenum == 0) {
            wavetimemin = SWAG.config.WaveTimerMinInSeconds;
            wavetimemax = SWAG.config.WaveTimerMaxInSeconds;
          } else {
            wavetimemin += SWAG.config.WaveTimerMaxInSeconds;
            wavetimemax += SWAG.config.WaveTimerMaxInSeconds;
          }
        }
      }

      if (SWAG.config.DebugOutput) {
        SWAG.logger.info(`wavetimemin: ${JSON.stringify(wavetimemin)}`);
        SWAG.logger.info(`wavetimemax: ${JSON.stringify(wavetimemax)}`);
        SWAG.logger.info(
          `customwavetimemin: ${JSON.stringify(customwavetimemin)}`
        );
        SWAG.logger.info(
          `customwavetimemax: ${JSON.stringify(customwavetimemax)}`
        );
      }

      //Logic to determine if we need to print concurrent waves at same time
      const randomPatternName =
        (randomPattern as Pattern)?.Name.toLowerCase() ||
        (randomPattern as BossLocationSpawn)?.BossName.toLowerCase();

      //check all 3 files for same name
      const matchingPMCPatterns = SWAG.pmcpattern?.filter(
        (pattern) => pattern.Name.toLowerCase() === randomPatternName
      );
      const matchingBossPatterns = SWAG.bosspattern?.filter(
        (pattern) => pattern.BossName.toLowerCase() === randomPatternName
      );
      const matchingScavPatterns = SWAG.scavpattern?.filter(
        (pattern) => pattern.Name.toLowerCase() === randomPatternName
      );

      // Go through all matching patterns and generate wave data for each
      matchingPMCPatterns?.forEach((pattern) => {
        SWAG.createBotWaveData({
          pattern,
          map,
          customwavetimemax,
          customwavetimemin,
          wavenum,
          wavetimemax,
          wavetimemin,
          pmcSide: "Savage",
          isPlayers: false,
        });
        if (SWAG.config.DebugOutput)
          SWAG.logger.info(`SWAG: Same Name in PMC: ${pattern.Name}`);
      });

      matchingBossPatterns?.forEach((pattern) => {
        SWAG.createBossWaveData({
          pattern,
          map,
          customwavetimemin,
          wavenum,
          wavetimemin,
        });

        if (SWAG.config.DebugOutput)
          SWAG.logger.info(`SWAG: Same Name in Boss: ${pattern.BossName}`);
      });

      matchingScavPatterns?.forEach((pattern) => {
        SWAG.createBotWaveData({
          pattern,
          map,
          wavetimemin,
          wavetimemax,
          customwavetimemin,
          customwavetimemax,
          wavenum,
          pmcSide: "Savage",
          isPlayers: false,
        });
        if (SWAG.config.DebugOutput)
          SWAG.logger.info(`SWAG: Same Name in Scav: ${pattern.Name}`);
      });
    }
  }

  static createBossWaveData({
    pattern,
    map,
    customwavetimemin,
    wavetimemin,
    wavenum,
  }: BossWaveData) {
    const bossPattern = pattern as BossLocationSpawn;

    if (SWAG.bossType.includes(bossPattern.BossName)) {
      const theBoss = bossPattern.BossName;
      const theBossSupport: BossSupport[] = [];

      let myBossZones = SWAG.randomUtil.getStringArrayValue(
        SWAG.mappedSpawns[map]
      );

      if (myBossZones == null) {
        myBossZones = "";
      }

      if (SWAG.config.DebugOutput) {
        SWAG.logger.error(`Random Boss Zone: ${JSON.stringify(myBossZones)}`);
      }

      if (bossPattern.Supports != null) {
        for (let index in bossPattern.Supports) {
          const tempDifficulty: string[] = [
            SWAG.diffProper[SWAG.config.aiDifficulty.toLowerCase()],
          ];

          const tempsupport: BossSupport = {
            BossEscortAmount:
              SWAG.roleCase[
                bossPattern.Supports[index].BossEscortType.toLowerCase()
              ],
            BossEscortDifficult: tempDifficulty,
            BossEscortType: bossPattern.Supports[index].BossEscortAmount,
          };

          if (SWAG.config.DebugOutput)
            SWAG.logger.info(
              `SWAG: Boss Support: ${JSON.stringify(tempsupport)}`
            );

          theBossSupport.push(tempsupport);
        }
      }

      if (bossPattern.Time === undefined || bossPattern.Time === null) {
        bossPattern.Time =
          customwavetimemin !== undefined ? customwavetimemin : wavetimemin;
      }

      const bossWave: BossLocationSpawn = {
        BossName: SWAG.roleCase[theBoss],
        BossChance: 100,
        BossZone: myBossZones,
        BossPlayer: false,
        BossDifficult: SWAG.diffProper[SWAG.config.aiDifficulty.toLowerCase()],
        BossEscortType: SWAG.roleCase[bossPattern.BossEscortType.toLowerCase()],
        BossEscortDifficult:
          SWAG.diffProper[SWAG.config.aiDifficulty.toLowerCase()],
        BossEscortAmount: bossPattern.BossEscortAmount,
        Time: bossPattern.Time,
        Supports: theBossSupport,
        RandomTimeSpawn: bossPattern.RandomTimeSpawn,
        TriggerId: "",
        TriggerName: "",
      };

      if (SWAG.config.DebugOutput)
        SWAG.logger.info(
          `wave#${wavenum} (boss): ${bossPattern.BossName}: ${JSON.stringify(
            bossWave
          )}`
        );

      SWAG.locations[map].base.BossLocationSpawn.push(bossWave);
      SWAG.bossSpawnedInCurrentMap = true;
>>>>>>> e2f813ca
    }
  }

  static createBotWaveData({
    pattern,
    map,
    customwavetimemin,
    customwavetimemax,
    wavetimemax,
    wavetimemin,
    wavenum,
  }: BotWaveData) {
    const botPattern = pattern as Pattern;

    // cycle through the bot types and spawn them as additional waves
    for (let type in botPattern.botTypes) {
      //logger.info(`type: ${randomPattern[1].botTypes[type]}`);
      const wildSpawnType =
        SWAG.roleCase[botPattern.botTypes[type].toLowerCase()];

      const aiAmountTemp = Math.floor(
        SWAG.aiAmountMultiplier *
          SWAG.randomUtil.getInt(2, botPattern.botCounts[type])
      );

      const spawnPoints = SWAG.randomUtil.getStringArrayValue(
        SWAG.mappedSpawns[map]
      );

      const isPMC = SWAG.botHelper.isBotPmc(wildSpawnType);

      const wave: Wave = {
        number: 0,
        time_min:
          customwavetimemin !== undefined ? customwavetimemin : wavetimemin,
        time_max:
          customwavetimemax !== undefined ? customwavetimemax : wavetimemax,
        slots_min: 1,
        slots_max: aiAmountTemp,
        SpawnPoints: spawnPoints,
        BotSide: "Savage",
        BotPreset: SWAG.diffProper[SWAG.config.aiDifficulty.toLowerCase()],
        WildSpawnType: wildSpawnType,
        isPlayers: isPMC,
      };

      if (SWAG.config.DebugOutput) {
        SWAG.logger.info(
          `wave#${wavenum} (${
            isPMC ? "pmc" : "scav"
          }): ${wildSpawnType}: ${JSON.stringify(wave)}`
        );
      }

      SWAG.locations[map].base.waves.push(wave);
    }
  }

<<<<<<< HEAD
    //read group and create wave from individual boss but same timing and location if RandomBossGroupBotZone is not null

    let wave: BossLocationSpawn = SWAG.ConfigureBossWave(
      boss,
      RandomBossGroupBotZone,
      globalmap
    );

    locations[globalmap].base.BossLocationSpawn.push(wave);
  }

  static SpawnStaticBots(
    group: ClassDef.GroupPattern,
    globalmap: LocationName,
    StaticGroupBotZone: string,
    StaticGroupSpawnOnce: boolean,
    AlreadySpawnedGroups: ClassDef.GroupPattern[]
  ): void {
    //check to see if StaticGroupSpawnOnce is true, if so, check to see if group is already spawned
    if (StaticGroupSpawnOnce) {
      if (AlreadySpawnedGroups.includes(group)) {
        return;
      }
    }

    //read group and create wave from individual bots but same timing and location if StaticGroupBotZone is not null
    for (let bot of group.Bots) {
      const wave: ClassDef.Wave = SWAG.ConfigureBotWave(
        group,
        bot,
        StaticGroupBotZone,
        globalmap
      );

      locations[globalmap].base.waves.push(wave);
    }
  }

  static SpawnStaticBosses(
    boss: ClassDef.BossPattern,
    globalmap: LocationName,
    StaticBossGroupBotZone: string,
    StaticBossGroupSpawnOnce: boolean,
    AlreadySpawnedBossGroups: ClassDef.BossPattern[]
  ): void {
    //check to see if StaticBossGroupSpawnOnce is true, if so, check to see if group is already spawned
    if (StaticBossGroupSpawnOnce) {
      if (AlreadySpawnedBossGroups.includes(boss)) {
        return;
      }
    }

    //read support bots if not null, set the difficulty to match config
    if (boss.Supports != null) {
      for (let escort of boss.Supports) {
        escort.BossEscortDifficult =
          SWAG.diffProper[config.aiDifficulty.toLowerCase()];
      }
    }

    //read group and create wave from individual boss but same timing and location if StaticBossGroupBotZone is not null

    const wave: BossLocationSpawn = SWAG.ConfigureBossWave(
      boss,
      StaticBossGroupBotZone,
      globalmap
    );

    locations[globalmap].base.BossLocationSpawn.push(wave);
  }

  static ConfigureBotWave(
    group: ClassDef.GroupPattern,
    bot: ClassDef.Bot,
    StaticGroupBotZone: string,
    globalmap: string
  ): ClassDef.Wave {
    let wave: ClassDef.Wave = new ClassDef.Wave();
    wave.number = null;
    wave.WildSpawnType = SWAG.roleCase[bot.BotType.toLowerCase()];
    wave.time_min = group.Time_min;
    wave.time_max = group.Time_max;
    wave.slots_min = 1;
    wave.slots_max = Math.floor(
      bot.MaxBotCount *
        SWAG.aiAmountProper[
          config.aiAmount ? config.aiAmount.toLowerCase() : "asonline"
        ]
    );
    wave.BotPreset = SWAG.diffProper[config.aiDifficulty.toLowerCase()];
    wave.SpawnPoints =
      StaticGroupBotZone != null
        ? StaticGroupBotZone
        : this.getRandomStringArrayValue(SWAG.mappedSpawns[globalmap]);

    //set manually to Savage as supposedly corrects when bot data is requested
    wave.BotSide = "Savage";

    //verify if its a pmcType and set isPlayers to true if it is
    if (SWAG.pmcType.includes(bot.BotType.toLowerCase())) {
      wave.isPlayers = true;
    } else {
      wave.isPlayers = false;
    }

    return wave;
  }

  static ConfigureBossWave(
    boss: BossLocationSpawn,
    RandomBossGroupBotZone: string,
    globalmap: string
  ): BossLocationSpawn {
    const wave: BossLocationSpawn = {
      BossName: SWAG.roleCase[boss.BossName],
      BossChance: boss.BossChance,
      BossZone:
        RandomBossGroupBotZone != null
          ? RandomBossGroupBotZone
          : this.getRandomStringArrayValue(SWAG.mappedSpawns[globalmap]),
      BossPlayer: false,
      BossDifficult: SWAG.diffProper[config.aiDifficulty.toLowerCase()],
      BossEscortType: boss.BossEscortType,
      BossEscortDifficult: SWAG.diffProper[config.aiDifficulty.toLowerCase()],
      BossEscortAmount: boss.BossEscortAmount,
      Time: boss.Time,
      Supports: boss.Supports,
      RandomTimeSpawn: boss.RandomTimeSpawn,
      TriggerId: "",
      TriggerName: "",
    };

    return wave;
  }

  static getRandIntInclusive(min: number, max: number): number {
    min = Math.ceil(min);
    max = Math.floor(max);
    return Math.floor(Math.random() * (max - min + 1)) + min;
  }

  static getRandomStringArrayValue(array: string[]): string {
    return array[Math.floor(Math.random() * array.length)];
  }

  static ClearDefaultSpawns(): void {
    if (!savedLocations) {
      savedLocations = jsonUtil.clone(locations);
    }

    for (const mapName in locations) {
      const map = mapName.toLowerCase();
      if (map === "base" || map === "hideout") {
        continue;
      }

      // Reset Database, Cringe  -- i stole this code from LUA
      locations[map].base.waves = [...savedLocations[map].base.waves];
      locations[map].base.BossLocationSpawn = [
        ...savedLocations[map].base.BossLocationSpawn,
      ];

      //Clear bots spawn
      if (!config?.UseDefaultSpawns?.Waves) {
        locations[map].base.waves = [];
      }

      //Clear boss spawn
      const bossLocationSpawn = locations[map].base.BossLocationSpawn;
      if (
        !config?.UseDefaultSpawns?.Bosses &&
        !config?.UseDefaultSpawns?.TriggeredWaves
      ) {
        locations[map].base.BossLocationSpawn = [];
      } else {
        // Remove Default Boss Spawns
        if (!config?.UseDefaultSpawns?.Bosses) {
          for (let i = 0; i < bossLocationSpawn.length; i++) {
            // Triggered wave check
            if (bossLocationSpawn[i]?.TriggerName?.length === 0) {
              locations[map].base.BossLocationSpawn.splice(i--, 1);
            }
          }
        }

        // Remove Default Triggered Waves
        if (!config?.UseDefaultSpawns?.TriggeredWaves) {
          for (let i = 0; i < bossLocationSpawn.length; i++) {
            // Triggered wave check
            if (bossLocationSpawn[i]?.TriggerName?.length > 0) {
              locations[map].base.BossLocationSpawn.splice(i--, 1);
            }
          }
        }
      }
    }
=======
  static clearDefaultWaves(): void {
    if (!SWAG.savedLocations) {
      SWAG.savedLocations = SWAG.jsonUtil.clone(SWAG.locations);
    }

    for (const mapName in SWAG.locations) {
      const map = mapName.toLowerCase();
      if (map === "base" || map === "hideout") {
        continue;
      }

      // Reset Database, Cringe  -- i stole this code from LUA
      SWAG.locations[map].base.waves = [...SWAG.savedLocations[map].base.waves];
      SWAG.locations[map].base.BossLocationSpawn = [
        ...SWAG.savedLocations[map].base.BossLocationSpawn,
      ];

      //Clear bots spawn
      if (!SWAG.config?.UseDefaultSpawns?.Waves) {
        SWAG.locations[map].base.waves = [];
      }

      //Clear boss spawn
      const bossLocationSpawn = SWAG.locations[map].base.BossLocationSpawn;
      if (
        !SWAG.config?.UseDefaultSpawns?.Bosses &&
        !SWAG.config?.UseDefaultSpawns?.TriggeredWaves
      ) {
        SWAG.locations[map].base.BossLocationSpawn = [];
      } else {
        // Remove Default Boss Spawns
        if (!SWAG.config?.UseDefaultSpawns?.Bosses) {
          for (let i = 0; i < bossLocationSpawn.length; i++) {
            // Triggered wave check
            if (bossLocationSpawn[i]?.TriggerName?.length === 0) {
              SWAG.locations[map].base.BossLocationSpawn.splice(i--, 1);
            }
          }
        }

        // Remove Default Triggered Waves
        if (!SWAG.config?.UseDefaultSpawns?.TriggeredWaves) {
          for (let i = 0; i < bossLocationSpawn.length; i++) {
            // Triggered wave check
            if (bossLocationSpawn[i]?.TriggerName?.length > 0) {
              SWAG.locations[map].base.BossLocationSpawn.splice(i--, 1);
            }
          }
        }
      }
    }

    SWAG.status = gamestate.clearedSpawns;
>>>>>>> e2f813ca
  }
}

module.exports = { mod: new SWAG() };<|MERGE_RESOLUTION|>--- conflicted
+++ resolved
@@ -1,15 +1,4 @@
-<<<<<<< HEAD
-import { DependencyContainer } from "tsyringe";
-import { IPreAkiLoadMod } from "@spt-aki/models/external/IPreAkiLoadMod";
-import { IPostDBLoadMod } from "@spt-aki/models/external/IPostDBLoadMod";
-import { DatabaseServer } from "@spt-aki/servers/DatabaseServer";
-import { ILogger } from "@spt-aki/models/spt/utils/ILogger";
-import { StaticRouterModService } from "@spt-aki/services/mod/staticRouter/StaticRouterModService";
-import { RandomUtil } from "@spt-aki/utils/RandomUtil";
-import { JsonUtil } from "@spt-aki/utils/JsonUtil";
-=======
 import { GameController } from "@spt-aki/controllers/GameController";
->>>>>>> e2f813ca
 import { BotHelper } from "@spt-aki/helpers/BotHelper";
 import {
   BossLocationSpawn,
@@ -22,29 +11,54 @@
 import { IPreAkiLoadMod } from "@spt-aki/models/external/IPreAkiLoadMod";
 import { IBotConfig } from "@spt-aki/models/spt/config/IBotConfig";
 import { ILocations } from "@spt-aki/models/spt/server/ILocations";
-<<<<<<< HEAD
+import { ILogger } from "@spt-aki/models/spt/utils/ILogger";
 import { ConfigServer } from "@spt-aki/servers/ConfigServer";
-import * as ClassDef from "./ClassDef";
+import { DatabaseServer } from "@spt-aki/servers/DatabaseServer";
+import { StaticRouterModService } from "@spt-aki/services/mod/staticRouter/StaticRouterModService";
+import { JsonUtil } from "@spt-aki/utils/JsonUtil";
+import { RandomUtil } from "@spt-aki/utils/RandomUtil";
+import { DependencyContainer } from "tsyringe";
 
 const modName = "SWAG";
-let logger: ILogger;
-let jsonUtil: JsonUtil;
-let configServer: ConfigServer;
-let botConfig: IBotConfig;
-let databaseServer: DatabaseServer;
-let locations: ILocations;
-let savedLocations;
-let botHelper: BotHelper;
-let randomUtil: RandomUtil;
-
-let config: ClassDef.SWAGConfig;
-let bossChance;
-let bossSpawnedInCurrentMap: boolean;
-let SpawnPoints: string;
-const customPatterns: Record<string, ClassDef.GroupPattern> = {};
-
+
+enum gamestate {
+  "infoInitialized",
+  "clearedSpawns",
+}
 type LocationName = keyof Omit<ILocations, "base">;
+
 type SpawnZonesByLocation = Record<LocationName, string[]>;
+
+// Structure of the pmc/scav pattern json file entries
+interface Pattern {
+  Name: string;
+  botTypes: string[];
+  botCounts: number[];
+  time_min: number;
+  time_max: number;
+  specificTimeOnly: boolean;
+}
+
+// Data used in the generation of any wave
+interface WaveData<T extends Pattern | BossLocationSpawn> {
+  pattern: T;
+  map: LocationName;
+  customwavetimemin: number;
+  wavetimemin: number;
+  wavenum: number;
+}
+
+// Data used specifically for generating PMC/Scav bots
+interface BotWaveData extends WaveData<Pattern> {
+  wavetimemin: number;
+  wavetimemax: number;
+  customwavetimemax: number;
+  pmcSide: "Savage" | "Usec" | "Bear";
+  isPlayers: boolean;
+}
+
+// Data used specifically for generating boss waves
+type BossWaveData = WaveData<BossLocationSpawn>;
 
 class SWAG implements IPreAkiLoadMod, IPostDBLoadMod {
   public static roleCase = {
@@ -84,522 +98,6 @@
     followerzryachiy: "followerZryachiy",
   };
 
-  public static pmcType: string[] = ["sptbear", "sptusec"];
-
-  public static validMaps: string[] = [
-    "bigmap",
-    "factory4_day",
-    "factory4_night",
-    "interchange",
-    "laboratory",
-    "lighthouse",
-    "rezervbase",
-    "shoreline",
-    "tarkovstreets",
-    "woods",
-  ];
-
-  public static diffProper = {
-    easy: "easy",
-    asonline: "normal",
-    normal: "normal",
-    hard: "hard",
-    impossible: "impossible",
-    random: "random",
-  };
-
-  public static aiAmountProper = {
-    low: 0.5,
-    asonline: 1,
-    medium: 1,
-    high: 2,
-    horde: 4,
-  };
-
-  public static mappedSpawns: SpawnZonesByLocation = {
-    factory4_day: [],
-    factory4_night: [],
-    bigmap: [],
-    interchange: [],
-    laboratory: [],
-    lighthouse: [],
-    rezervbase: [],
-    shoreline: [],
-    tarkovstreets: [],
-    woods: [],
-
-    // unused
-    develop: [],
-    hideout: [],
-    privatearea: [],
-    suburbs: [],
-    terminal: [],
-    town: [],
-  };
-
-  preAkiLoad(container: DependencyContainer): void {
-    const staticRouterModService = container.resolve<StaticRouterModService>(
-      "StaticRouterModService"
-    );
-
-    staticRouterModService.registerStaticRouter(
-      `${modName}/singleplayer/settings/raid/endstate`,
-      [
-        {
-          url: "/singleplayer/settings/raid/endstate",
-          action: (
-            url: string,
-            info: any,
-            sessionID: string,
-            output: string
-          ): any => {
-            SWAG.ClearDefaultSpawns();
-            SWAG.ConfigureMaps();
-            return output;
-          },
-        },
-      ],
-      "aki"
-    );
-  }
-
-  postDBLoad(container: DependencyContainer): void {
-    logger = container.resolve<ILogger>("WinstonLogger");
-    jsonUtil = container.resolve<JsonUtil>("JsonUtil");
-    configServer = container.resolve<ConfigServer>("ConfigServer");
-    botConfig = configServer.getConfig<IBotConfig>(ConfigTypes.BOT);
-    databaseServer = container.resolve<DatabaseServer>("DatabaseServer");
-    locations = databaseServer.getTables().locations;
-    botHelper = container.resolve<BotHelper>("BotHelper");
-    randomUtil = container.resolve<RandomUtil>("RandomUtil");
-
-    config = require(`../config/config.json`);
-
-    // TODO: This is currently unused!
-    bossChance = config.bossChance;
-
-    SWAG.SetConfigCaps();
-    SWAG.ReadAllPatterns();
-    SWAG.StoreOpenZones();
-    SWAG.ClearDefaultSpawns();
-    SWAG.ConfigureMaps();
-  }
-
-  static SetConfigCaps(): void {
-    //Set Max Bot Caps
-    botConfig.maxBotCap["factory"] = config.maxBotCap["factory"];
-    botConfig.maxBotCap["customs"] = config.maxBotCap["customs"];
-    botConfig.maxBotCap["interchange"] = config.maxBotCap["interchange"];
-    botConfig.maxBotCap["shoreline"] = config.maxBotCap["shoreline"];
-    botConfig.maxBotCap["woods"] = config.maxBotCap["woods"];
-    botConfig.maxBotCap["reserve"] = config.maxBotCap["reserve"];
-    botConfig.maxBotCap["laboratory"] = config.maxBotCap["laboratory"];
-    botConfig.maxBotCap["lighthouse"] = config.maxBotCap["lighthouse"];
-    botConfig.maxBotCap["tarkovstreets"] = config.maxBotCap["tarkovstreets"];
-
-    //Set Max Bots Per Zone Per Map
-    for (let map in locations) {
-      locations[map].MaxBotPerZone = config.maxBotPerZone;
-    }
-
-    logger.info("SWAG: Config/Bot Caps Set");
-  }
-
-  static StoreOpenZones(): void {
-    for (let map in locations) {
-      const baseobj: ILocationBase = locations[map].base;
-
-      const openZones = baseobj?.OpenZones?.split(",").filter(
-        (name) => !name.includes("Snipe")
-      );
-
-      SWAG.mappedSpawns[map] = openZones;
-    }
-  }
-
-  static ReadAllPatterns(): void {
-    //find dirpath and get one level up
-    let dirpath = __dirname;
-    dirpath = dirpath.split("\\").slice(0, -1).join("\\");
-
-    //Read all patterns from files in /patterns
-    const fs = require("fs");
-    if (!fs.existsSync(`${dirpath}/config/patterns/`)) {
-      console.log("SWAG: Pattern Directory not found");
-      return;
-    }
-    const files = fs.readdirSync(`${dirpath}/config/patterns/`);
-    for (let file of files) {
-      const temppattern = require(`${dirpath}/config/patterns/${file}`);
-      const tempname = file.split(".")[0];
-      //parse the json and push it to the customPatterns array
-
-      customPatterns[tempname] = temppattern;
-
-      logger.info("SWAG: Loaded Pattern: " + tempname);
-    }
-  }
-
-  //This is the main top level function
-  static ConfigureMaps(): void {
-    // read all customPatterns and push them to the locations table
-    Object.keys(locations).forEach((globalmap: LocationName) => {
-      for (let pattern in customPatterns) {
-        //read mapWrapper in pattern and set its values to be used locally
-        const mapWrapper: ClassDef.MapWrapper = customPatterns[pattern][0];
-        const mapName: string = mapWrapper.MapName.toLowerCase();
-        const mapGroups: ClassDef.GroupPattern[] = mapWrapper.MapGroups;
-        const mapBosses: ClassDef.BossPattern[] = mapWrapper.MapBosses;
-
-        //if mapName is not the same as the globalmap, skip. otherwise if all or matches, continue
-        if (mapName != globalmap && mapName != "all") {
-          continue;
-        }
-
-        SWAG.SetUpGroups(mapGroups, mapBosses, globalmap);
-      }
-    });
-  }
-
-  static SetUpGroups(
-    mapGroups: ClassDef.GroupPattern[],
-    mapBosses: ClassDef.BossPattern[],
-    globalmap: LocationName
-  ): void {
-    //set up local variables to contain outside of loop
-    const RandomGroups: ClassDef.GroupPattern[] = [];
-    const RandomBossGroups: ClassDef.BossPattern[] = [];
-    const StaticGroups: ClassDef.GroupPattern[] = [];
-    const StaticBossGroups: ClassDef.BossPattern[] = [];
-    const AlreadySpawnedGroups: ClassDef.GroupPattern[] = [];
-    const AlreadySpawnedBossGroups: ClassDef.BossPattern[] = [];
-
-    //read mapGroups and see if value Random, OnlySpawnOnce, or BotZone is set and set local values
-    for (let group of mapGroups) {
-      const groupRandom: boolean = group.RandomTimeSpawn;
-
-      //if groupRandom is true, push group to RandomGroups, otherwise push to StaticGroups
-      if (groupRandom) {
-        RandomGroups.push(group);
-      } else {
-        StaticGroups.push(group);
-      }
-    }
-
-    //read BossGroups and see if value Random, OnlySpawnOnce, or BotZone is set and set local values
-    for (let boss of mapBosses) {
-      const groupRandom: boolean = boss.RandomTimeSpawn;
-      const groupOnlySpawnOnce: boolean = boss.OnlySpawnOnce;
-
-      //if groupRandom is true, push group to RandomGroups, otherwise push to StaticGroups
-      if (groupRandom) {
-        RandomBossGroups.push(boss);
-      } else {
-        StaticBossGroups.push(boss);
-      }
-
-      //if groupOnlySpawnOnce is true, push group to AlreadySpawnedGroups
-      if (groupOnlySpawnOnce) {
-        AlreadySpawnedBossGroups.push(boss);
-      }
-    }
-
-    //if RandomGroups is not empty, set up bot spawning for random groups
-    if (RandomGroups.length > 0) {
-      //call SetUpRandomBots amount of times specified in config.RandomWaveCount
-      for (let i = 0; i < config.RandomWaveCount; i++) {
-        SWAG.SetUpRandomBots(RandomGroups, globalmap, AlreadySpawnedGroups);
-      }
-    }
-
-    //if StaticGroups is not empty, set up bot spawning for static groups
-    if (StaticGroups.length > 0) {
-      SWAG.SetUpStaticBots(StaticGroups, globalmap, AlreadySpawnedGroups);
-    }
-
-    //if RandomBossGroups is not empty, set up bot spawning for random boss groups
-    if (RandomBossGroups.length > 0) {
-      //call SetUpRandomBots amount of times specified in config.RandomWaveCount
-      for (let i = 0; i < config.BossWaveCount; i++) {
-        SWAG.SetUpRandomBosses(
-          RandomBossGroups,
-          globalmap,
-          AlreadySpawnedBossGroups
-        );
-      }
-    }
-
-    //if StaticBossGroups is not empty, set up bot spawning for static boss groups
-    if (StaticBossGroups.length > 0) {
-      SWAG.SetUpStaticBosses(
-        StaticBossGroups,
-        globalmap,
-        AlreadySpawnedBossGroups
-      );
-    }
-  }
-
-  static SetUpRandomBots(
-    RandomGroups: ClassDef.GroupPattern[],
-    globalmap: LocationName,
-    AlreadySpawnedGroups: ClassDef.GroupPattern[]
-  ): void {
-    //read a random group from RandomGroups
-    const randomGroup = randomUtil.getArrayValue(RandomGroups);
-    const RandomGroupSpawnOnce: boolean = randomGroup.OnlySpawnOnce;
-    const RandomGroupBotZone: string = randomGroup.BotZone;
-
-    //if RandomGroupSpawnOnce is true, push group to AlreadySpawnedGroups and spawn individual bots
-    if (RandomGroupSpawnOnce) {
-      SWAG.SpawnRandomBots(
-        randomGroup,
-        globalmap,
-        RandomGroupBotZone,
-        RandomGroupSpawnOnce,
-        AlreadySpawnedGroups
-      );
-      AlreadySpawnedGroups.push(randomGroup);
-    }
-    //if RandomGroupSpawnOnce is false, spawn individual bots
-    else {
-      SWAG.SpawnRandomBots(
-        randomGroup,
-        globalmap,
-        RandomGroupBotZone,
-        RandomGroupSpawnOnce,
-        AlreadySpawnedGroups
-      );
-    }
-  }
-
-  static SetUpRandomBosses(
-    RandomBossGroups: ClassDef.BossPattern[],
-    globalmap: LocationName,
-    AlreadySpawnedBossGroups: ClassDef.BossPattern[]
-  ): void {
-    //read a random group from RandomBossGroups
-    const randomBossGroup = randomUtil.getArrayValue(RandomBossGroups);
-    const RandomBossGroupSpawnOnce: boolean = randomBossGroup.OnlySpawnOnce;
-    const RandomBossGroupBotZone: string = randomBossGroup.BossZone;
-
-    //if RandomGroupSpawnOnce is true, push group to AlreadySpawnedGroups and spawn individual bots
-    if (RandomBossGroupSpawnOnce) {
-      SWAG.SpawnRandomBosses(
-        randomBossGroup,
-        globalmap,
-        RandomBossGroupBotZone,
-        RandomBossGroupSpawnOnce,
-        AlreadySpawnedBossGroups
-      );
-      AlreadySpawnedBossGroups.push(randomBossGroup);
-    }
-    //if RandomGroupSpawnOnce is false, spawn individual bots
-    else {
-      SWAG.SpawnRandomBosses(
-        randomBossGroup,
-        globalmap,
-        RandomBossGroupBotZone,
-        RandomBossGroupSpawnOnce,
-        AlreadySpawnedBossGroups
-      );
-    }
-  }
-
-  static SetUpStaticBots(
-    StaticGroups: ClassDef.GroupPattern[],
-    globalmap: LocationName,
-    AlreadySpawnedGroups: ClassDef.GroupPattern[]
-  ): void {
-    //read StaticGroups and set local values
-    for (let group of StaticGroups) {
-      const StaticGroupSpawnOnce: boolean = group.OnlySpawnOnce;
-      const StaticGroupBotZone: string = group.BotZone;
-
-      //if StaticGroupSpawnOnce is true, push group to AlreadySpawnedGroups and spawn individual bots
-      if (StaticGroupSpawnOnce) {
-        SWAG.SpawnStaticBots(
-          group,
-          globalmap,
-          StaticGroupBotZone,
-          StaticGroupSpawnOnce,
-          AlreadySpawnedGroups
-        );
-        AlreadySpawnedGroups.push(group);
-      }
-      //if StaticGroupSpawnOnce is false, spawn individual bots
-      else {
-        SWAG.SpawnStaticBots(
-          group,
-          globalmap,
-          StaticGroupBotZone,
-          StaticGroupSpawnOnce,
-          AlreadySpawnedGroups
-        );
-      }
-    }
-  }
-
-  static SetUpStaticBosses(
-    StaticBossGroups: ClassDef.BossPattern[],
-    globalmap: LocationName,
-    AlreadySpawnedBossGroups: ClassDef.BossPattern[]
-  ): void {
-    //read StaticBossGroups and set local values
-    for (let boss of StaticBossGroups) {
-      let StaticBossGroupSpawnOnce: boolean = boss.OnlySpawnOnce;
-      let StaticBossGroupBotZone: string = boss.BossZone;
-
-      //if StaticGroupSpawnOnce is true, push group to AlreadySpawnedGroups and spawn individual bots
-      if (StaticBossGroupSpawnOnce) {
-        SWAG.SpawnStaticBosses(
-          boss,
-          globalmap,
-          StaticBossGroupBotZone,
-          StaticBossGroupSpawnOnce,
-          AlreadySpawnedBossGroups
-        );
-        AlreadySpawnedBossGroups.push(boss);
-      }
-      //if StaticGroupSpawnOnce is false, spawn individual bots
-      else {
-        SWAG.SpawnStaticBosses(
-          boss,
-          globalmap,
-          StaticBossGroupBotZone,
-          StaticBossGroupSpawnOnce,
-          AlreadySpawnedBossGroups
-        );
-      }
-    }
-  }
-
-  static SpawnRandomBots(
-    group: ClassDef.GroupPattern,
-    globalmap: LocationName,
-    RandomGroupBotZone: string,
-    RandomGroupSpawnOnce: boolean,
-    AlreadySpawnedGroups: ClassDef.GroupPattern[]
-  ): void {
-    //check to see if RandomGroupSpawnOnce is true, if so, check to see if group is already spawned
-    if (RandomGroupSpawnOnce) {
-      if (AlreadySpawnedGroups.includes(group)) {
-        return;
-      }
-    }
-
-    //read group and create wave from individual bots but same timing and location if RandomGroupBotZone is not null
-    for (let bot of group.Bots) {
-      let wave: ClassDef.Wave = SWAG.ConfigureBotWave(
-        group,
-        bot,
-        RandomGroupBotZone,
-        globalmap
-      );
-
-      locations[globalmap].base.waves.push(wave);
-    }
-  }
-
-  static SpawnRandomBosses(
-    boss: ClassDef.BossPattern,
-    globalmap: LocationName,
-    RandomBossGroupBotZone: string,
-    RandomBossGroupSpawnOnce: boolean,
-    AlreadySpawnedBossGroups: ClassDef.BossPattern[]
-  ): void {
-    //check to see if RandomBossGroupSpawnOnce is true, if so, check to see if group is already spawned
-    if (RandomBossGroupSpawnOnce) {
-      if (AlreadySpawnedBossGroups.includes(boss)) {
-        return;
-      }
-=======
-import { ILogger } from "@spt-aki/models/spt/utils/ILogger";
-import { ConfigServer } from "@spt-aki/servers/ConfigServer";
-import { DatabaseServer } from "@spt-aki/servers/DatabaseServer";
-import { StaticRouterModService } from "@spt-aki/services/mod/staticRouter/StaticRouterModService";
-import { JsonUtil } from "@spt-aki/utils/JsonUtil";
-import { RandomUtil } from "@spt-aki/utils/RandomUtil";
-import { DependencyContainer } from "tsyringe";
-
-const modName = "SWAG";
-
-enum gamestate {
-  "infoInitialized",
-  "clearedSpawns",
-}
-type LocationName = keyof Omit<ILocations, "base">;
-
-type SpawnZonesByLocation = Record<LocationName, string[]>;
-
-// Structure of the pmc/scav pattern json file entries
-interface Pattern {
-  Name: string;
-  botTypes: string[];
-  botCounts: number[];
-  time_min: number;
-  time_max: number;
-  specificTimeOnly: boolean;
-}
-
-// Data used in the generation of any wave
-interface WaveData<T extends Pattern | BossLocationSpawn> {
-  pattern: T;
-  map: LocationName;
-  customwavetimemin: number;
-  wavetimemin: number;
-  wavenum: number;
-}
-
-// Data used specifically for generating PMC/Scav bots
-interface BotWaveData extends WaveData<Pattern> {
-  wavetimemin: number;
-  wavetimemax: number;
-  customwavetimemax: number;
-  pmcSide: "Savage" | "Usec" | "Bear";
-  isPlayers: boolean;
-}
-
-// Data used specifically for generating boss waves
-type BossWaveData = WaveData<BossLocationSpawn>;
-
-class SWAG implements IPreAkiLoadMod, IPostDBLoadMod {
-  public static roleCase = {
-    assault: "assault",
-    exusec: "exUsec",
-    marksman: "marksman",
-    pmcbot: "pmcBot",
-    sectantpriest: "sectantPriest",
-    sectantwarrior: "sectantWarrior",
-    assaultgroup: "assaultGroup",
-    bossbully: "bossBully",
-    bosstagilla: "bossTagilla",
-    bossgluhar: "bossGluhar",
-    bosskilla: "bossKilla",
-    bosskojaniy: "bossKojaniy",
-    bosssanitar: "bossSanitar",
-    followerbully: "followerBully",
-    followergluharassault: "followerGluharAssault",
-    followergluharscout: "followerGluharScout",
-    followergluharsecurity: "followerGluharSecurity",
-    followergluharsnipe: "followerGluharSnipe",
-    followerkojaniy: "followerKojaniy",
-    followersanitar: "followerSanitar",
-    followertagilla: "followerTagilla",
-    cursedassault: "cursedAssault",
-    usec: "usec",
-    bear: "bear",
-    sptbear: "sptBear",
-    sptusec: "sptUsec",
-    bosstest: "bossTest",
-    followertest: "followerTest",
-    gifter: "gifter",
-    bossknight: "bossKnight",
-    followerbigpipe: "followerBigPipe",
-    followerbirdeye: "followerBirdEye",
-    bosszryachiy: "bossZryachiy",
-    followerzryachiy: "followerZryachiy",
-  };
-
   public static mappedSpawns: SpawnZonesByLocation = {
     factory4_day: [],
     factory4_night: [],
@@ -830,18 +328,9 @@
       );
 
       SWAG.mappedSpawns[map] = openZones;
->>>>>>> e2f813ca
-    }
-  }
-
-<<<<<<< HEAD
-    //read support bots if not null, set the difficulty to match config
-    if (boss.Supports != null) {
-      for (let escort of boss.Supports) {
-        escort.BossEscortDifficult =
-          SWAG.diffProper[config.aiDifficulty.toLowerCase()];
-      }
-=======
+    }
+  }
+
   static generateAllLocationWaves(): void {
     if (SWAG.config.DebugOutput) SWAG.logger.info(`SWAG: Generating Waves`);
 
@@ -1143,7 +632,6 @@
 
       SWAG.locations[map].base.BossLocationSpawn.push(bossWave);
       SWAG.bossSpawnedInCurrentMap = true;
->>>>>>> e2f813ca
     }
   }
 
@@ -1202,204 +690,6 @@
     }
   }
 
-<<<<<<< HEAD
-    //read group and create wave from individual boss but same timing and location if RandomBossGroupBotZone is not null
-
-    let wave: BossLocationSpawn = SWAG.ConfigureBossWave(
-      boss,
-      RandomBossGroupBotZone,
-      globalmap
-    );
-
-    locations[globalmap].base.BossLocationSpawn.push(wave);
-  }
-
-  static SpawnStaticBots(
-    group: ClassDef.GroupPattern,
-    globalmap: LocationName,
-    StaticGroupBotZone: string,
-    StaticGroupSpawnOnce: boolean,
-    AlreadySpawnedGroups: ClassDef.GroupPattern[]
-  ): void {
-    //check to see if StaticGroupSpawnOnce is true, if so, check to see if group is already spawned
-    if (StaticGroupSpawnOnce) {
-      if (AlreadySpawnedGroups.includes(group)) {
-        return;
-      }
-    }
-
-    //read group and create wave from individual bots but same timing and location if StaticGroupBotZone is not null
-    for (let bot of group.Bots) {
-      const wave: ClassDef.Wave = SWAG.ConfigureBotWave(
-        group,
-        bot,
-        StaticGroupBotZone,
-        globalmap
-      );
-
-      locations[globalmap].base.waves.push(wave);
-    }
-  }
-
-  static SpawnStaticBosses(
-    boss: ClassDef.BossPattern,
-    globalmap: LocationName,
-    StaticBossGroupBotZone: string,
-    StaticBossGroupSpawnOnce: boolean,
-    AlreadySpawnedBossGroups: ClassDef.BossPattern[]
-  ): void {
-    //check to see if StaticBossGroupSpawnOnce is true, if so, check to see if group is already spawned
-    if (StaticBossGroupSpawnOnce) {
-      if (AlreadySpawnedBossGroups.includes(boss)) {
-        return;
-      }
-    }
-
-    //read support bots if not null, set the difficulty to match config
-    if (boss.Supports != null) {
-      for (let escort of boss.Supports) {
-        escort.BossEscortDifficult =
-          SWAG.diffProper[config.aiDifficulty.toLowerCase()];
-      }
-    }
-
-    //read group and create wave from individual boss but same timing and location if StaticBossGroupBotZone is not null
-
-    const wave: BossLocationSpawn = SWAG.ConfigureBossWave(
-      boss,
-      StaticBossGroupBotZone,
-      globalmap
-    );
-
-    locations[globalmap].base.BossLocationSpawn.push(wave);
-  }
-
-  static ConfigureBotWave(
-    group: ClassDef.GroupPattern,
-    bot: ClassDef.Bot,
-    StaticGroupBotZone: string,
-    globalmap: string
-  ): ClassDef.Wave {
-    let wave: ClassDef.Wave = new ClassDef.Wave();
-    wave.number = null;
-    wave.WildSpawnType = SWAG.roleCase[bot.BotType.toLowerCase()];
-    wave.time_min = group.Time_min;
-    wave.time_max = group.Time_max;
-    wave.slots_min = 1;
-    wave.slots_max = Math.floor(
-      bot.MaxBotCount *
-        SWAG.aiAmountProper[
-          config.aiAmount ? config.aiAmount.toLowerCase() : "asonline"
-        ]
-    );
-    wave.BotPreset = SWAG.diffProper[config.aiDifficulty.toLowerCase()];
-    wave.SpawnPoints =
-      StaticGroupBotZone != null
-        ? StaticGroupBotZone
-        : this.getRandomStringArrayValue(SWAG.mappedSpawns[globalmap]);
-
-    //set manually to Savage as supposedly corrects when bot data is requested
-    wave.BotSide = "Savage";
-
-    //verify if its a pmcType and set isPlayers to true if it is
-    if (SWAG.pmcType.includes(bot.BotType.toLowerCase())) {
-      wave.isPlayers = true;
-    } else {
-      wave.isPlayers = false;
-    }
-
-    return wave;
-  }
-
-  static ConfigureBossWave(
-    boss: BossLocationSpawn,
-    RandomBossGroupBotZone: string,
-    globalmap: string
-  ): BossLocationSpawn {
-    const wave: BossLocationSpawn = {
-      BossName: SWAG.roleCase[boss.BossName],
-      BossChance: boss.BossChance,
-      BossZone:
-        RandomBossGroupBotZone != null
-          ? RandomBossGroupBotZone
-          : this.getRandomStringArrayValue(SWAG.mappedSpawns[globalmap]),
-      BossPlayer: false,
-      BossDifficult: SWAG.diffProper[config.aiDifficulty.toLowerCase()],
-      BossEscortType: boss.BossEscortType,
-      BossEscortDifficult: SWAG.diffProper[config.aiDifficulty.toLowerCase()],
-      BossEscortAmount: boss.BossEscortAmount,
-      Time: boss.Time,
-      Supports: boss.Supports,
-      RandomTimeSpawn: boss.RandomTimeSpawn,
-      TriggerId: "",
-      TriggerName: "",
-    };
-
-    return wave;
-  }
-
-  static getRandIntInclusive(min: number, max: number): number {
-    min = Math.ceil(min);
-    max = Math.floor(max);
-    return Math.floor(Math.random() * (max - min + 1)) + min;
-  }
-
-  static getRandomStringArrayValue(array: string[]): string {
-    return array[Math.floor(Math.random() * array.length)];
-  }
-
-  static ClearDefaultSpawns(): void {
-    if (!savedLocations) {
-      savedLocations = jsonUtil.clone(locations);
-    }
-
-    for (const mapName in locations) {
-      const map = mapName.toLowerCase();
-      if (map === "base" || map === "hideout") {
-        continue;
-      }
-
-      // Reset Database, Cringe  -- i stole this code from LUA
-      locations[map].base.waves = [...savedLocations[map].base.waves];
-      locations[map].base.BossLocationSpawn = [
-        ...savedLocations[map].base.BossLocationSpawn,
-      ];
-
-      //Clear bots spawn
-      if (!config?.UseDefaultSpawns?.Waves) {
-        locations[map].base.waves = [];
-      }
-
-      //Clear boss spawn
-      const bossLocationSpawn = locations[map].base.BossLocationSpawn;
-      if (
-        !config?.UseDefaultSpawns?.Bosses &&
-        !config?.UseDefaultSpawns?.TriggeredWaves
-      ) {
-        locations[map].base.BossLocationSpawn = [];
-      } else {
-        // Remove Default Boss Spawns
-        if (!config?.UseDefaultSpawns?.Bosses) {
-          for (let i = 0; i < bossLocationSpawn.length; i++) {
-            // Triggered wave check
-            if (bossLocationSpawn[i]?.TriggerName?.length === 0) {
-              locations[map].base.BossLocationSpawn.splice(i--, 1);
-            }
-          }
-        }
-
-        // Remove Default Triggered Waves
-        if (!config?.UseDefaultSpawns?.TriggeredWaves) {
-          for (let i = 0; i < bossLocationSpawn.length; i++) {
-            // Triggered wave check
-            if (bossLocationSpawn[i]?.TriggerName?.length > 0) {
-              locations[map].base.BossLocationSpawn.splice(i--, 1);
-            }
-          }
-        }
-      }
-    }
-=======
   static clearDefaultWaves(): void {
     if (!SWAG.savedLocations) {
       SWAG.savedLocations = SWAG.jsonUtil.clone(SWAG.locations);
@@ -1453,7 +743,6 @@
     }
 
     SWAG.status = gamestate.clearedSpawns;
->>>>>>> e2f813ca
   }
 }
 
